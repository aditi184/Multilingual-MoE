--- conflicted
+++ resolved
@@ -1,11 +1,7 @@
 import logging
-<<<<<<< HEAD
-from typing import Any, Dict, Optional, Union
-=======
 import math
 import warnings
 from typing import Any, Dict, Optional, Tuple, Union
->>>>>>> 9b6d1fb3
 
 import torch
 import torch.nn.functional as F
