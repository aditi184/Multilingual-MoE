--- conflicted
+++ resolved
@@ -55,15 +55,9 @@
     gc_cuda,
     get_fs_local_rank,
     get_global_rank,
-<<<<<<< HEAD
-    get_world_size,
-    get_local_world_size,
-    get_local_rank,
-=======
     get_local_rank,
     get_local_world_size,
     get_world_size,
->>>>>>> 79c3fc4a
 )
 from .util import (
     _get_s3_client,
