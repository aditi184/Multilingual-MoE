--- conflicted
+++ resolved
@@ -880,15 +880,11 @@
                 # Run backward pass.
                 loss.backward()
 
-<<<<<<< HEAD
-        return ce_batch_loss, z_batch_loss, lb_batch_loss, moe_z_batch_loss, expert_assignments
-=======
             # Remove output hooks
             for hook in output_hooks:
                 hook.remove()
 
-        return ce_batch_loss, z_batch_loss
->>>>>>> 91478898
+        return ce_batch_loss, z_batch_loss, lb_batch_loss, moe_z_batch_loss, expert_assignments
 
     def train_step(self, batch: Dict[str, Any], reduce_global_loss: bool = True) -> Dict[str, float]:
         metrics: Dict[str, float] = {}
