--- conflicted
+++ resolved
@@ -237,18 +237,17 @@
     The number of self-attention heads.
     """
 
-<<<<<<< HEAD
     n_kv_heads: Optional[int] = None
     """
     The number of heads to use for keys and values.
     Set this to ``None`` or ``n_heads`` for normal multi-head attention.
     Set this to 1 for multi-query attention.
     Set it to some in-between value for Llama2-style grouped query attention.
-=======
+    """
+
     clip_qkv: Optional[float] = None
     """
     Clip QKV to this value when set.
->>>>>>> 658f7cc1
     """
 
     n_layers: int = 12
@@ -447,7 +446,9 @@
 
             if hasattr(new_config, "multi_query_attention"):
                 if hasattr(new_config, "n_kv_heads") and new_config.n_kv_heads is not None:
-                    raise OlmoConfigurationError("You can't specify both `multi_query_attention` and `n_kv_heads`. Specify only `n_kv_heads`.")
+                    raise OLMoConfigurationError(
+                        "You can't specify both `multi_query_attention` and `n_kv_heads`. Specify only `n_kv_heads`."
+                    )
                 if new_config.multi_query_attention:
                     new_config.n_kv_heads = 1
                 else:
