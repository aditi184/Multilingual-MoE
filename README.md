--- conflicted
+++ resolved
@@ -69,7 +69,6 @@
 Note: passing CLI overrides like `--reset_trainer_state` is only necessary if you didn't update those fields in your config.
 
 
-<<<<<<< HEAD
 ## Inference
 
 To run inference on the olmo checkpoints:
@@ -111,8 +110,8 @@
 ```
 
 The quantized model is more sensitive to typing / cuda, so it is recommended to pass the inputs as inputs.input_ids.to('cuda') to avoid potential issues.
-=======
+
+
 ## Evaluation
 
-Additional tools for evaluating OLMo models are available at the [OLMo Eval](https://github.com/allenai/ai2-olmo-eval) repo.
->>>>>>> 25872405
+Additional tools for evaluating OLMo models are available at the [OLMo Eval](https://github.com/allenai/ai2-olmo-eval) repo.