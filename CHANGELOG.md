--- conflicted
+++ resolved
@@ -16,12 +16,9 @@
 - Added caching to disk of HF datasets used in downstream evals
 - Added FLOPs logging
 - Added configs for OLMo tiny set of models
-<<<<<<< HEAD
+- Added configuration field `optimizer.record_update_metrics`, which defaults to `False`, but when set to True will trigger AdamW to collect the step size norm and absolute max for each parameter.
 - Added `olmo_data`, a package holding data files like tokenizers.
 - Added ability to load tokenizers from `olmo_data` package data.
-=======
-- Added configuration field `optimizer.record_update_metrics`, which defaults to `False`, but when set to True will trigger AdamW to collect the step size norm and absolute max for each parameter.
->>>>>>> 1b2658bf
 
 ### Changed
 
