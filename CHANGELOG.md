# Changelog

All notable changes to this project will be documented in this file.

The format is based on [Keep a Changelog](https://keepachangelog.com/en/1.0.0/),
and this project adheres to [Semantic Versioning](https://semver.org/spec/v2.0.0.html).

## Unreleased

### Added

- Added clipping fix to `Optimizer` class to make it work with FSDP `no_shard` and DDP.
- Added tests to compare grad norm differences between torch optimizer and clipping and OLMo optimizer and clipping on both CPU and GPU.
- Expose memmap dtype in data config 
- Added support for DDP training.
- Added caching to disk of HF datasets used in downstream evals
- Added FLOPs logging
- Added configs for OLMo tiny set of models
- Added configuration field `optimizer.record_update_metrics`, which defaults to `False`, but when set to True will trigger AdamW to collect the step size norm and absolute max for each parameter.
- Added `olmo_data`, a package holding data files like tokenizers.
- Added ability to load tokenizers from `olmo_data` package data.

### Changed

- Added original legacy unsharding implementation back, as the default. The new
shared memory implementation can be used by passing `use_legacy_shared_mem_impl` to `unshard.py`.
- Refactor weight initialization. IMPORTANT: this does not maintain backwards-compatibility with older configs; the jobs will still run, but may produce different outputs.
<<<<<<< HEAD
- Added HF datasets into `olmo_data`, and changed downstream eval to load from the package.
=======
- Changed the behavior of the Lion optimizer to only record the update cosine similarity when `optimizer.record_update_metrics` is `True` in order to be consistent with the API.
>>>>>>> f7026b43

### Fixed

- Changed from `ignored_index` to `ignore_index` for `cross_entropy_loss` when `flash-attn>=2.5.8`.
- Make `hf_olmo` support `AutoModelForCasualLM` and similar HF methods again.

## [v0.3.0](https://github.com/allenai/OLMo/releases/tag/v0.3.0) - 2024-04-25

### Added

- Added support for Grouped Query Attention.
- Added commonsense_qa and social_iqa downstream evaluation tasks
- Added ce_loss metric, with TriviaQA and NaturalQuestions tasks
- Makes it possible to read from http/https the same way we read from s3/r2.
- Added MMLU multiple choice (A/B/C/D) 5-shot variant downstream tasks
- Tokenizer patch
- Added option to specify number of model replicas when using hybrid sharding.

### Changed

- Rename `Olmo` to `OLMo` everywhere in the codebase
- Disabled automatic garbage collection during training, instead we run manually at regular intervals to avoid ranks getting out-of-sync with their own gc.

### Removed

- Removed `AMDLayerNorm`, since the original layer norm bug has been fixed and we don't need this workaround anymore.
- Removed `OLMoParallelBlock`.

### Fixed

- Don't log garbage on nodes that aren't rank 0
- Don't crash in the HF code when we are referring to a tokenizer in a local file
- Point official training scripts to publicly available URLs
- Corrected the `resize_token_embeddings` method in the `OLMoForCausalLM` class to properly update the token embeddings when resizing the vocabulary.
- Changed `tie_weights` method to a no-op as weight tying is handled in olmo/model.py
- Fixed the size calculation for qk layer norm
- Fixed pipeline test failure that occurs due to a bug in transformers version 4.39.1
- Make `hf_olmo` compatible with transformers versions >=4.40.0

## [v0.2.5](https://github.com/allenai/OLMo/releases/tag/v0.2.5) - 2024-03-06

### Fixed

- Fixed default value of `--tokenizer` argument to `scripts/prepare_tulu_data.py` to be an absolute path, not relative path, the script can be run from other directories.
- Added the option to directly pass input embeddings to `OLMo` and `OLMoForCausalLM`.
- Added support for Python 3.8.
- Added code to throw an error if `output_attentions` is set to `True` in forward call to `OLMoForCausalLM`. This functionality hasn't been implemented yet.
- Correct scheme displayed in error messages that come from R2
- Fixed running with multiple data loading workers in LUMI
- Minor bug fix: uninitialized prompts variable

### Added
- Added `output_hidden_states` argument and associated functionality to `OLMo` and `OLMoForCausalLM` to return model intermediate hidden states.
- Ability to read from R2 like we read from S3
- Added MMLU downstream evaluation tasks, with prompt variations.
- Added support for PyTorch v2.2.
- Added ability to show logs from all ranks
- Added option for QKV clipping.
- Added basic_arithmetic downstream evaluation task

### Changed

- Changed legacy checkpoint unsharding to use processes and shared memory instead of threads


## [v0.2.4](https://github.com/allenai/OLMo/releases/tag/v0.2.4) - 2024-02-02

### Fixed

- Fixed an issue with the HuggingFace integration where we were inadvertently using a feature that was introduced in Python 3.10, causing an error for older Python versions.

## [v0.2.3](https://github.com/allenai/OLMo/releases/tag/v0.2.3) - 2024-01-31

## [v0.2.2](https://github.com/allenai/LLM/releases/tag/v0.2.2) - 2023-12-10

## [v0.2.1](https://github.com/allenai/LLM/releases/tag/v0.2.1) - 2023-12-10

## [v0.2.0](https://github.com/allenai/LLM/releases/tag/v0.2.0) - 2023-12-08

### Added

- GPT-based model.
- Tokenizer and data pre-processing pipeline.
- training script.
- Triton-based FlashAttention.<|MERGE_RESOLUTION|>--- conflicted
+++ resolved
@@ -25,11 +25,8 @@
 - Added original legacy unsharding implementation back, as the default. The new
 shared memory implementation can be used by passing `use_legacy_shared_mem_impl` to `unshard.py`.
 - Refactor weight initialization. IMPORTANT: this does not maintain backwards-compatibility with older configs; the jobs will still run, but may produce different outputs.
-<<<<<<< HEAD
+- Changed the behavior of the Lion optimizer to only record the update cosine similarity when `optimizer.record_update_metrics` is `True` in order to be consistent with the API.
 - Added HF datasets into `olmo_data`, and changed downstream eval to load from the package.
-=======
-- Changed the behavior of the Lion optimizer to only record the update cosine similarity when `optimizer.record_update_metrics` is `True` in order to be consistent with the API.
->>>>>>> f7026b43
 
 ### Fixed
 
