# Changelog

All notable changes to this project will be documented in this file.

The format is based on [Keep a Changelog](https://keepachangelog.com/en/1.0.0/),
and this project adheres to [Semantic Versioning](https://semver.org/spec/v2.0.0.html).

## Unreleased

### Added

<<<<<<< HEAD
- Added `OLMoE`: Configurations & modeling for training Mixture-of-Experts models.
=======
- Added ability to try loading latest checkpoint from save folder using `--try_load_latest_save`.

## [v0.5.0](https://github.com/allenai/OLMo/releases/tag/v0.5.0) - 2024-08-26

- Fixed conversion to HuggingFace model for DDP-trained models.
- Added support for remote source and destination for HuggingFace model conversion.

### Added

>>>>>>> ca81901e
- Added support for document masking via flash-attn during training with `--data.generate_doc_lengths`.
- Added config options for `model.norm_after`, `model.scale_emb_init`, and `auxiliary_loss_multiplier` (used with zloss).
- Added scripts for running experiments on qk_norm, norm reordering, and zloss.
- Added `model.rope_theta` configuration option.
- Added `model.embedding_layer_norm` configuration option for adding a LN to the embeddings.
- Added `model.emb_init_std` configuration option to override the standard deviation used to initialize the embeddings.
- Added downstream eval task for requests dumped from oe-eval tasks
- Added `CosLinearEnvelope` scheduler, which is a pointwise product of a cosine schedule and a linear decay.
- Added ability to save outputs of submodules for debugging purposes.
- Added a number of tasks from oe-eval to the downstream eval tasks.
- Version dolma flan change in named_data_mix.py

### Changed

- Changed default distributed training strategy from single-GPU to FSDP
- Fixed behavior of `effective_memmap_dtype` to prevent unrecognized dtypes to be parsed as `uint16`.

### Fixed

- Fixed restarting a training run in later epochs so that we no longer need to set the flag `--epoch=INT`.
- Swapped in correct flan data mix.
- Fix bug where the attention norm, when applied before the attention block, was modifying the residual stream.
- Fixed `OLMo.from_checkpoint()` so that it correctly loads `olmo_core` and `torch_new` style checkpoints.
- Fixed `preserve_rng_state` being incorrectly set to False when doing gradient checkpointing with dropout 


## [v0.4.0](https://github.com/allenai/OLMo/releases/tag/v0.4.0) - 2024-07-11

### Added

- Added clipping fix to `Optimizer` class to make it work with FSDP `no_shard` and DDP.
- Added tests to compare grad norm differences between torch optimizer and clipping and OLMo optimizer and clipping on both CPU and GPU.
- Expose memmap dtype in data config
- Added support for DDP training.
- Added caching to disk of HF datasets used in downstream evals
- Added FLOPs logging
- Added configs for OLMo tiny set of models
- Added configuration field `optimizer.record_update_metrics`, which defaults to `False`, but when set to `True` will trigger AdamW to collect the step size norm and absolute max for each parameter.
- Added configuration field `optimizer.selective_updates`, which defaults to `False`, but when set to `True` will tell the optimizer to skip updating the parameter and state when the corresponding gradient is 0.
- Added configuration field `optimizer.record_update_metrics`, which defaults to `False`, but when set to True will trigger AdamW to collect the step size norm and absolute max for each parameter.
- Added `olmo_data`, a package holding data files like tokenizers.
- Added ability to load tokenizers from `olmo_data` package data.
- Added a script that can run a series of models with predictable scaling properties.

### Changed

- Added original legacy unsharding implementation back, as the default. The new
shared memory implementation can be used by passing `use_legacy_shared_mem_impl` to `unshard.py`.
- Refactor weight initialization. IMPORTANT: this does not maintain backwards-compatibility with older configs; the jobs will still run, but may produce different outputs.
- Changed the behavior of the Lion optimizer to only record the update cosine similarity when `optimizer.record_update_metrics` is `True` in order to be consistent with the API.
- Added HF datasets into `olmo_data`, and changed downstream eval to load from the package.

### Fixed

- Changed from `ignored_index` to `ignore_index` for `cross_entropy_loss` when `flash-attn>=2.5.8`.
- Make `hf_olmo` support `AutoModelForCasualLM` and similar HF methods again.

## [v0.3.0](https://github.com/allenai/OLMo/releases/tag/v0.3.0) - 2024-04-25

### Added

- Added support for Grouped Query Attention.
- Added commonsense_qa and social_iqa downstream evaluation tasks
- Added ce_loss metric, with TriviaQA and NaturalQuestions tasks
- Makes it possible to read from http/https the same way we read from s3/r2.
- Added MMLU multiple choice (A/B/C/D) 5-shot variant downstream tasks
- Tokenizer patch
- Added option to specify number of model replicas when using hybrid sharding.

### Changed

- Rename `Olmo` to `OLMo` everywhere in the codebase
- Disabled automatic garbage collection during training, instead we run manually at regular intervals to avoid ranks getting out-of-sync with their own gc.

### Removed

- Removed `AMDLayerNorm`, since the original layer norm bug has been fixed and we don't need this workaround anymore.
- Removed `OLMoParallelBlock`.

### Fixed

- Don't log garbage on nodes that aren't rank 0
- Don't crash in the HF code when we are referring to a tokenizer in a local file
- Point official training scripts to publicly available URLs
- Corrected the `resize_token_embeddings` method in the `OLMoForCausalLM` class to properly update the token embeddings when resizing the vocabulary.
- Changed `tie_weights` method to a no-op as weight tying is handled in olmo/model.py
- Fixed the size calculation for qk layer norm
- Fixed pipeline test failure that occurs due to a bug in transformers version 4.39.1
- Make `hf_olmo` compatible with transformers versions >=4.40.0

## [v0.2.5](https://github.com/allenai/OLMo/releases/tag/v0.2.5) - 2024-03-06

### Fixed

- Fixed default value of `--tokenizer` argument to `scripts/prepare_tulu_data.py` to be an absolute path, not relative path, the script can be run from other directories.
- Added the option to directly pass input embeddings to `OLMo` and `OLMoForCausalLM`.
- Added support for Python 3.8.
- Added code to throw an error if `output_attentions` is set to `True` in forward call to `OLMoForCausalLM`. This functionality hasn't been implemented yet.
- Correct scheme displayed in error messages that come from R2
- Fixed running with multiple data loading workers in LUMI
- Minor bug fix: uninitialized prompts variable

### Added
- Added `output_hidden_states` argument and associated functionality to `OLMo` and `OLMoForCausalLM` to return model intermediate hidden states.
- Ability to read from R2 like we read from S3
- Added MMLU downstream evaluation tasks, with prompt variations.
- Added support for PyTorch v2.2.
- Added ability to show logs from all ranks
- Added option for QKV clipping.
- Added basic_arithmetic downstream evaluation task

### Changed

- Changed legacy checkpoint unsharding to use processes and shared memory instead of threads


## [v0.2.4](https://github.com/allenai/OLMo/releases/tag/v0.2.4) - 2024-02-02

### Fixed

- Fixed an issue with the HuggingFace integration where we were inadvertently using a feature that was introduced in Python 3.10, causing an error for older Python versions.

## [v0.2.3](https://github.com/allenai/OLMo/releases/tag/v0.2.3) - 2024-01-31

## [v0.2.2](https://github.com/allenai/LLM/releases/tag/v0.2.2) - 2023-12-10

## [v0.2.1](https://github.com/allenai/LLM/releases/tag/v0.2.1) - 2023-12-10

## [v0.2.0](https://github.com/allenai/LLM/releases/tag/v0.2.0) - 2023-12-08

### Added

- GPT-based model.
- Tokenizer and data pre-processing pipeline.
- training script.
- Triton-based FlashAttention.<|MERGE_RESOLUTION|>--- conflicted
+++ resolved
@@ -9,9 +9,7 @@
 
 ### Added
 
-<<<<<<< HEAD
 - Added `OLMoE`: Configurations & modeling for training Mixture-of-Experts models.
-=======
 - Added ability to try loading latest checkpoint from save folder using `--try_load_latest_save`.
 
 ## [v0.5.0](https://github.com/allenai/OLMo/releases/tag/v0.5.0) - 2024-08-26
@@ -21,7 +19,6 @@
 
 ### Added
 
->>>>>>> ca81901e
 - Added support for document masking via flash-attn during training with `--data.generate_doc_lengths`.
 - Added config options for `model.norm_after`, `model.scale_emb_init`, and `auxiliary_loss_multiplier` (used with zloss).
 - Added scripts for running experiments on qk_norm, norm reordering, and zloss.
