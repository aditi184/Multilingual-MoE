[build-system]
requires = ["setuptools", "wheel"]
build-backend = "setuptools.build_meta"

[project]
name = "ai2-olmo"
dynamic = ["version"]
readme = "README.md"
description = "Open Language Model (OLMo)"
authors = [
    { name = "Allen Institute for Artificial Intelligence", email = "olmo@allenai.org" }
]
requires-python = ">=3.8"
license = { file = "LICENSE" }
dependencies = [
    "numpy",
<<<<<<< HEAD
    "torch>=2.1",
=======
    "torch>=2.1,<2.4",
>>>>>>> 7005a867
    "ai2-olmo-core==0.1.0",
    "omegaconf",
    "rich",
    "boto3",
    "google-cloud-storage",
    "tokenizers",
    "packaging",
    "cached_path>=1.6.2",
    "transformers",
    "importlib_resources",
]

[project.optional-dependencies]
dev = [
    "ruff",
    "mypy>=1.0,<1.4",
    "black>=23.1,<24.0",
    "isort>=5.12,<5.13",
    "pytest",
    "pytest-sphinx",
    "twine>=1.11.0",
    "setuptools",
    "wheel",
    "build",
]
train = [
    "wandb",
    "beaker-gantry",
    "click",
    "torchmetrics",
    "smashed[remote]>=0.21.1",
    "safetensors",
    "datasets",
    "scikit-learn",
    "msgspec>=0.14.0",
]
all = [
    "ai2-olmo[dev,train]",
]

[project.urls]
Homepage = "https://github.com/allenai/OLMo"
Repository = "https://github.com/allenai/OLMo"

[tool.setuptools]
include-package-data = true

[tool.setuptools.package-data]
olmo = ["py.typed"]
olmo_data = ["**"]

[tool.setuptools.dynamic]
version = { attr = "olmo.version.VERSION" }

[tool.setuptools.packages.find]
include = ["olmo*", "hf_olmo*", "olmo_data*"]
exclude = [
    "*.tests",
    "*.tests.*",
    "tests.*",
    "tests",
    "test_fixtures",
    "test_fixtures.*",
    "docs*",
    "scripts*",
    "olmo_tokenizer.*",
    "evaluation.*",
    "pretrain_data.*",
    "tmp_*",
    "inference.*",
]

[tool.black]
line-length = 115
include = '\.pyi?$'
exclude = '''
(
      __pycache__
    | \.git
    | \.mypy_cache
    | \.pytest_cache
    | \.vscode
    | \.venv
    | \bdist\b
    | \bdoc\b
    | pretrain_data/
    | inference/
)
'''

[tool.isort]
profile = "black"
multi_line_output = 3
extend_skip = ["pretrain_data", "tokenizer"]

[tool.ruff]
line-length = 115
lint.ignore = ["F403", "F405", "E501"]
exclude = [
    ".bzr",
    ".direnv",
    ".eggs",
    ".git",
    ".venv",
    "venv",
    ".mypy_cache",
    "__pycache__",
    ".nox",
    ".pants.d",
    ".pytype",
    ".ruff_cache",
    ".svn",
    ".tox",
    "__pypackages__",
    "_build",
    "buck-out",
    "build",
    "dist",
    "node_modules",
    "doc",
    "pretrain_data",
    "inference",
]

[tool.ruff.lint.per-file-ignores]
"**/__init__.py" = ["F401"]

[tool.pyright]
reportPrivateImportUsage = false
exclude = ["pretrain_data/", "tokenizer/"]

[tool.mypy]
ignore_missing_imports = true
no_site_packages = true
check_untyped_defs = true
exclude = ["pretrain_data/", "inference/compression/dependencies/", "inference/efficiency/dependencies/"]
no_namespace_packages = true

[[tool.mypy.overrides]]
module = "tests.*"
strict_optional = false

[tool.pytest.ini_options]
testpaths = "tests/"
python_classes = [
  "Test*",
  "*Test",
]
log_format = "%(asctime)s - %(levelname)s - %(name)s - %(message)s"
log_level = "DEBUG"
markers = [
    "gpu",
]
filterwarnings = [
    'ignore::FutureWarning:huggingface_hub\.file_download',
    'ignore::DeprecationWarning:pkg_resources',
    'ignore::DeprecationWarning:google\.rpc',
]<|MERGE_RESOLUTION|>--- conflicted
+++ resolved
@@ -14,11 +14,7 @@
 license = { file = "LICENSE" }
 dependencies = [
     "numpy",
-<<<<<<< HEAD
-    "torch>=2.1",
-=======
     "torch>=2.1,<2.4",
->>>>>>> 7005a867
     "ai2-olmo-core==0.1.0",
     "omegaconf",
     "rich",
